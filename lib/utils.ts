import { TSESTree } from '@typescript-eslint/experimental-utils';

const combineQueries = (variants: string[], methods: string[]) => {
  const combinedQueries: string[] = [];
  variants.forEach(variant => {
    const variantPrefix = variant.replace('By', '');
    methods.forEach(method => {
      combinedQueries.push(`${variantPrefix}${method}`);
    });
  });

  return combinedQueries;
};

const getDocsUrl = (ruleName: string) =>
  `https://github.com/testing-library/eslint-plugin-testing-library/tree/master/docs/rules/${ruleName}.md`;

const LIBRARY_MODULES = [
  '@testing-library/dom',
  '@testing-library/angular',
  '@testing-library/react',
  '@testing-library/preact',
  '@testing-library/vue',
  '@testing-library/svelte',
];

const hasTestingLibraryImportModule = (node: TSESTree.ImportDeclaration) => {
  return LIBRARY_MODULES.includes(node.source.value.toString());
};

const SYNC_QUERIES_VARIANTS = ['getBy', 'getAllBy', 'queryBy', 'queryAllBy'];
const ASYNC_QUERIES_VARIANTS = ['findBy', 'findAllBy'];
const ALL_QUERIES_VARIANTS = [
  ...SYNC_QUERIES_VARIANTS,
  ...ASYNC_QUERIES_VARIANTS,
];

const ALL_QUERIES_METHODS = [
  'ByLabelText',
  'ByPlaceholderText',
  'ByText',
  'ByAltText',
  'ByTitle',
  'ByDisplayValue',
  'ByRole',
  'ByTestId',
];

const SYNC_QUERIES_COMBINATIONS = combineQueries(
  SYNC_QUERIES_VARIANTS,
  ALL_QUERIES_METHODS
);

const ASYNC_QUERIES_COMBINATIONS = combineQueries(
  ASYNC_QUERIES_VARIANTS,
  ALL_QUERIES_METHODS
);

const ALL_QUERIES_COMBINATIONS = [
  ...SYNC_QUERIES_COMBINATIONS,
  ...ASYNC_QUERIES_COMBINATIONS,
];

const ASYNC_UTILS = [
  'waitFor',
  'waitForElementToBeRemoved',
  'wait',
  'waitForElement',
  'waitForDomChange',
];

<<<<<<< HEAD
const PROPERTIES_RETURNING_NODES = [
  'activeElement',
  'children',
  'firstChild',
  'firstElementChild',
  'fullscreenElement',
  'lastChild',
  'lastElementChild',
  'nextElementSibling',
  'nextSibling',
  'parentElement',
  'parentNode',
  'pointerLockElement',
  'previousElementSibling',
  'previousSibling',
  'rootNode',
  'scripts',
];

const METHODS_RETURNING_NODES = [
  'closest',
  'getElementById',
  'getElementsByClassName',
  'getElementsByName',
  'getElementsByTagName',
  'getElementsByTagNameNS',
  'querySelector',
  'querySelectorAll',
];

const ALL_RETURNING_NODES = [
  ...PROPERTIES_RETURNING_NODES,
  ...METHODS_RETURNING_NODES,
];
=======
const TESTING_FRAMEWORK_SETUP_HOOKS = ['beforeEach', 'beforeAll'];
>>>>>>> 609c6dbe

export {
  getDocsUrl,
  hasTestingLibraryImportModule,
  SYNC_QUERIES_VARIANTS,
  ASYNC_QUERIES_VARIANTS,
  ALL_QUERIES_VARIANTS,
  ALL_QUERIES_METHODS,
  SYNC_QUERIES_COMBINATIONS,
  ASYNC_QUERIES_COMBINATIONS,
  ALL_QUERIES_COMBINATIONS,
  ASYNC_UTILS,
  TESTING_FRAMEWORK_SETUP_HOOKS,
  LIBRARY_MODULES,
  PROPERTIES_RETURNING_NODES,
  METHODS_RETURNING_NODES,
  ALL_RETURNING_NODES,
};<|MERGE_RESOLUTION|>--- conflicted
+++ resolved
@@ -69,7 +69,8 @@
   'waitForDomChange',
 ];
 
-<<<<<<< HEAD
+const TESTING_FRAMEWORK_SETUP_HOOKS = ['beforeEach', 'beforeAll'];
+
 const PROPERTIES_RETURNING_NODES = [
   'activeElement',
   'children',
@@ -104,9 +105,6 @@
   ...PROPERTIES_RETURNING_NODES,
   ...METHODS_RETURNING_NODES,
 ];
-=======
-const TESTING_FRAMEWORK_SETUP_HOOKS = ['beforeEach', 'beforeAll'];
->>>>>>> 609c6dbe
 
 export {
   getDocsUrl,
