import { ESLintUtils, TSESTree } from '@typescript-eslint/experimental-utils';
import { getDocsUrl, LIBRARY_MODULES, hasTestingLibraryImportModule } from '../utils';
import {
  isObjectPattern,
  isProperty,
  isIdentifier,
  isCallExpression,
  isLiteral,
  isMemberExpression,
  isImportSpecifier,
<<<<<<< HEAD
  isRenderVariableDeclarator,
=======
  isRenderFunction,
>>>>>>> 609c6dbe
} from '../node-utils';

export const RULE_NAME = 'no-debug';

<<<<<<< HEAD
=======
function isRenderVariableDeclarator(
  node: TSESTree.VariableDeclarator,
  renderFunctions: string[]
) {
  if (node.init) {
    if (isAwaitExpression(node.init)) {
      return (
        node.init.argument &&
        isRenderFunction(node.init.argument as TSESTree.CallExpression, [
          'render',
          ...renderFunctions,
        ])
      );
    } else {
      return (
        isCallExpression(node.init) &&
        isRenderFunction(node.init, ['render', ...renderFunctions])
      );
    }
  }

  return false;
}

function hasTestingLibraryImportModule(
  importDeclarationNode: TSESTree.ImportDeclaration
) {
  const literal = importDeclarationNode.source;
  return LIBRARY_MODULES.some(module => module === literal.value);
}

>>>>>>> 609c6dbe
export default ESLintUtils.RuleCreator(getDocsUrl)({
  name: RULE_NAME,
  meta: {
    type: 'problem',
    docs: {
      description: 'Disallow unnecessary debug usages in the tests',
      category: 'Best Practices',
      recommended: 'warn',
    },
    messages: {
      noDebug: 'Unexpected debug statement',
    },
    fixable: null,
    schema: [
      {
        type: 'object',
        properties: {
          renderFunctions: {
            type: 'array',
          },
        },
      },
    ],
  },
  defaultOptions: [
    {
      renderFunctions: [],
    },
  ],

  create(context, [options]) {
    let hasDestructuredDebugStatement = false;
    const renderVariableDeclarators: TSESTree.VariableDeclarator[] = [];

    const { renderFunctions } = options;

    let hasImportedScreen = false;
    let wildcardImportName: string = null;

    return {
      VariableDeclarator(node) {
        if (isRenderVariableDeclarator(node, renderFunctions)) {
          if (
            isObjectPattern(node.id) &&
            node.id.properties.some(
              property =>
                isProperty(property) &&
                isIdentifier(property.key) &&
                property.key.name === 'debug'
            )
          ) {
            hasDestructuredDebugStatement = true;
          }

          if (node.id.type === 'Identifier') {
            renderVariableDeclarators.push(node);
          }
        }
      },
      [`VariableDeclarator > CallExpression > Identifier[name="require"]`](
        node: TSESTree.Identifier
      ) {
        const { arguments: args } = node.parent as TSESTree.CallExpression;

        const literalNodeScreenModuleName = args.find(
          args =>
            isLiteral(args) &&
            typeof args.value === 'string' &&
            LIBRARY_MODULES.includes(args.value)
        );

        if (!literalNodeScreenModuleName) {
          return;
        }

        const declaratorNode = node.parent
          .parent as TSESTree.VariableDeclarator;

        hasImportedScreen =
          isObjectPattern(declaratorNode.id) &&
          declaratorNode.id.properties.some(
            property =>
              isProperty(property) &&
              isIdentifier(property.key) &&
              property.key.name === 'screen'
          );
      },
      // checks if import has shape:
      // import { screen } from '@testing-library/dom';
      ImportDeclaration(node: TSESTree.ImportDeclaration) {
        if (!hasTestingLibraryImportModule(node)) return;
        hasImportedScreen = node.specifiers.some(
          s => isImportSpecifier(s) && s.imported.name === 'screen'
        );
      },
      // checks if import has shape:
      // import * as dtl from '@testing-library/dom';
      'ImportDeclaration ImportNamespaceSpecifier'(
        node: TSESTree.ImportNamespaceSpecifier
      ) {
        const importDeclarationNode = node.parent as TSESTree.ImportDeclaration;
        if (!hasTestingLibraryImportModule(importDeclarationNode)) return;

        wildcardImportName = node.local && node.local.name;
      },
      [`CallExpression > Identifier[name="debug"]`](node: TSESTree.Identifier) {
        if (hasDestructuredDebugStatement) {
          context.report({
            node,
            messageId: 'noDebug',
          });
        }
      },
      [`CallExpression > MemberExpression > Identifier[name="debug"]`](
        node: TSESTree.Identifier
      ) {
        const memberExpression = node.parent as TSESTree.MemberExpression;
        const identifier = memberExpression.object as TSESTree.Identifier;
        const memberExpressionName = identifier.name;
        /*
         check if `debug` used following the pattern:

            import { screen } from '@testing-library/dom';
            ...
            screen.debug();
        */
        const isScreenDebugUsed =
          hasImportedScreen && memberExpressionName === 'screen';

        /*
         check if `debug` used following the pattern:

            import * as dtl from '@testing-library/dom';
            ...
            dtl.debug();
        */
        const isNamespaceDebugUsed =
          wildcardImportName && memberExpressionName === wildcardImportName;

        if (isScreenDebugUsed || isNamespaceDebugUsed) {
          context.report({
            node,
            messageId: 'noDebug',
          });
        }
      },
      'Program:exit'() {
        renderVariableDeclarators.forEach(renderVar => {
          const renderVarReferences = context
            .getDeclaredVariables(renderVar)[0]
            .references.slice(1);
          renderVarReferences.forEach(ref => {
            const parent = ref.identifier.parent;
            if (
              isMemberExpression(parent) &&
              isIdentifier(parent.property) &&
              parent.property.name === 'debug' &&
              isCallExpression(parent.parent)
            ) {
              context.report({
                node: parent.property,
                messageId: 'noDebug',
              });
            }
          });
        });
      },
    };
  },
});<|MERGE_RESOLUTION|>--- conflicted
+++ resolved
@@ -1,5 +1,9 @@
 import { ESLintUtils, TSESTree } from '@typescript-eslint/experimental-utils';
-import { getDocsUrl, LIBRARY_MODULES, hasTestingLibraryImportModule } from '../utils';
+import {
+  getDocsUrl,
+  LIBRARY_MODULES,
+  hasTestingLibraryImportModule,
+} from '../utils';
 import {
   isObjectPattern,
   isProperty,
@@ -8,49 +12,11 @@
   isLiteral,
   isMemberExpression,
   isImportSpecifier,
-<<<<<<< HEAD
   isRenderVariableDeclarator,
-=======
-  isRenderFunction,
->>>>>>> 609c6dbe
 } from '../node-utils';
 
 export const RULE_NAME = 'no-debug';
 
-<<<<<<< HEAD
-=======
-function isRenderVariableDeclarator(
-  node: TSESTree.VariableDeclarator,
-  renderFunctions: string[]
-) {
-  if (node.init) {
-    if (isAwaitExpression(node.init)) {
-      return (
-        node.init.argument &&
-        isRenderFunction(node.init.argument as TSESTree.CallExpression, [
-          'render',
-          ...renderFunctions,
-        ])
-      );
-    } else {
-      return (
-        isCallExpression(node.init) &&
-        isRenderFunction(node.init, ['render', ...renderFunctions])
-      );
-    }
-  }
-
-  return false;
-}
-
-function hasTestingLibraryImportModule(
-  importDeclarationNode: TSESTree.ImportDeclaration
-) {
-  const literal = importDeclarationNode.source;
-  return LIBRARY_MODULES.some(module => module === literal.value);
-}
-
->>>>>>> 609c6dbe
 export default ESLintUtils.RuleCreator(getDocsUrl)({
   name: RULE_NAME,
   meta: {
@@ -92,7 +58,7 @@
 
     return {
       VariableDeclarator(node) {
-        if (isRenderVariableDeclarator(node, renderFunctions)) {
+        if (isRenderVariableDeclarator(node, ['render', ...renderFunctions])) {
           if (
             isObjectPattern(node.id) &&
             node.id.properties.some(
