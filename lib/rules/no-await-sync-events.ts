--- conflicted
+++ resolved
@@ -39,34 +39,24 @@
         const memberExpression = node.parent as TSESTree.MemberExpression;
         const methodNode = memberExpression.property as TSESTree.Identifier;
         const callExpression = memberExpression.parent as TSESTree.CallExpression;
-<<<<<<< HEAD
+        const lastArg =
+          callExpression.arguments[callExpression.arguments.length - 1];
         const withDelay =
-          callExpression.arguments.length >= 3 &&
-          isObjectExpression(callExpression.arguments[2]) &&
-          callExpression.arguments[2].properties.some(
+          isObjectExpression(lastArg) &&
+          lastArg.properties.some(
             (property) =>
-=======
-        const lastArg = callExpression.arguments[callExpression.arguments.length - 1]
-        const withDelay = isObjectExpression(lastArg) &&
-          lastArg.properties.some(
-            property =>
->>>>>>> 4d5b4223
               isProperty(property) &&
               ASTUtils.isIdentifier(property.key) &&
               property.key.name === 'delay'
           );
 
-<<<<<<< HEAD
         if (
           !(
             node.name === 'userEvent' &&
-            methodNode.name === 'type' &&
+            ['type', 'keyboard'].includes(methodNode.name) &&
             withDelay
           )
         ) {
-=======
-        if (!(node.name === 'userEvent' && ['type', 'keyboard'].includes(methodNode.name) && withDelay)) {
->>>>>>> 4d5b4223
           context.report({
             node: methodNode,
             messageId: 'noAwaitSyncEvents',
