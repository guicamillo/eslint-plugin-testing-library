import { AST_NODE_TYPES, TSESTree } from '@typescript-eslint/experimental-utils';
import { RuleContext } from '@typescript-eslint/experimental-utils/dist/ts-eslint';

export function isCallExpression(
  node: TSESTree.Node
): node is TSESTree.CallExpression {
  return node && node.type === AST_NODE_TYPES.CallExpression;
}

export function isNewExpression(
  node: TSESTree.Node
): node is TSESTree.NewExpression {
  return node && node.type === 'NewExpression';
}

export function isIdentifier(node: TSESTree.Node): node is TSESTree.Identifier {
  return node && node.type === AST_NODE_TYPES.Identifier;
}

export function isMemberExpression(
  node: TSESTree.Node
): node is TSESTree.MemberExpression {
  return node && node.type === AST_NODE_TYPES.MemberExpression;
}

export function isLiteral(node: TSESTree.Node): node is TSESTree.Literal {
  return node && node.type === AST_NODE_TYPES.Literal;
}

export function isImportSpecifier(
  node: TSESTree.Node
): node is TSESTree.ImportSpecifier {
  return node && node.type === AST_NODE_TYPES.ImportSpecifier;
}

export function isImportDefaultSpecifier(
  node: TSESTree.Node
): node is TSESTree.ImportDefaultSpecifier {
  return node && node.type === AST_NODE_TYPES.ImportDefaultSpecifier;
}

export function isBlockStatement(
  node: TSESTree.Node
): node is TSESTree.BlockStatement {
  return node && node.type === AST_NODE_TYPES.BlockStatement;
}

export function isVariableDeclarator(
  node: TSESTree.Node
): node is TSESTree.VariableDeclarator {
  return node && node.type === AST_NODE_TYPES.VariableDeclarator;
}

export function isRenderFunction(
  callNode: TSESTree.CallExpression,
  renderFunctions: string[]
) {
  // returns true for `render` and e.g. `customRenderFn`
  // as well as `someLib.render` and `someUtils.customRenderFn`
  return renderFunctions.some(name => {
    return (
      (isIdentifier(callNode.callee) && name === callNode.callee.name) ||
      (isMemberExpression(callNode.callee) &&
        isIdentifier(callNode.callee.property) &&
        name === callNode.callee.property.name)
    );
  });
}

export function isObjectPattern(
  node: TSESTree.Node
): node is TSESTree.ObjectPattern {
  return node && node.type === AST_NODE_TYPES.ObjectPattern;
}

export function isProperty(node: TSESTree.Node): node is TSESTree.Property {
  return node && node.type === AST_NODE_TYPES.Property;
}

export function isJSXAttribute(
  node: TSESTree.Node
): node is TSESTree.JSXAttribute {
  return node && node.type === AST_NODE_TYPES.JSXAttribute;
}

export function findClosestCallExpressionNode(
  node: TSESTree.Node
): TSESTree.CallExpression {
  if (isCallExpression(node)) {
    return node;
  }

  return findClosestCallExpressionNode(node.parent);
}

export function findClosestCallNode(
  node: TSESTree.Node,
  name: string
): TSESTree.CallExpression {
  if (!node.parent) {
    return null;
  }

  if (
    isCallExpression(node) &&
    isIdentifier(node.callee) &&
    node.callee.name === name
  ) {
    return node;
  } else {
    return findClosestCallNode(node.parent, name);
  }
}

export function isObjectExpression(node: TSESTree.Expression): node is TSESTree.ObjectExpression {
  return node?.type === AST_NODE_TYPES.ObjectExpression
}

export function hasThenProperty(node: TSESTree.Node) {
  return (
    isMemberExpression(node) &&
    isIdentifier(node.property) &&
    node.property.name === 'then'
  );
}

<<<<<<< HEAD
export function isArrowFunctionExpression(
  node: TSESTree.Node
): node is TSESTree.ArrowFunctionExpression {
  return node && node.type === 'ArrowFunctionExpression';
}

function isRenderFunction(
  callNode: TSESTree.CallExpression,
  renderFunctions: string[]
) {
  return ['render', ...renderFunctions].some(
    name => isIdentifier(callNode.callee) && name === callNode.callee.name
  );
}

export function isRenderVariableDeclarator(
  node: TSESTree.VariableDeclarator,
  renderFunctions: string[]
) {
  if (node.init) {
    if (isAwaitExpression(node.init)) {
      return (
        node.init.argument &&
        isRenderFunction(
          node.init.argument as TSESTree.CallExpression,
          renderFunctions
        )
      );
    } else {
      return (
        isCallExpression(node.init) &&
        isRenderFunction(node.init, renderFunctions)
      );
    }
  }

  return false;
=======
export function isAwaitExpression(
  node: TSESTree.Node
): node is TSESTree.AwaitExpression {
  return node && node.type === AST_NODE_TYPES.AwaitExpression;
}

export function isArrowFunctionExpression(node: TSESTree.Node): node is TSESTree.ArrowFunctionExpression {
  return node && node.type === AST_NODE_TYPES.ArrowFunctionExpression
}

export function isReturnStatement(node: TSESTree.Node): node is TSESTree.ReturnStatement {
  return node && node.type === AST_NODE_TYPES.ReturnStatement
}

export function isAwaited(node: TSESTree.Node) {
  return isAwaitExpression(node) || isArrowFunctionExpression(node) || isReturnStatement(node)
}

export function isPromiseResolved(node: TSESTree.Node) {
  const parent = node.parent;

  // wait(...).then(...)
  if (isCallExpression(parent)) {
    return hasThenProperty(parent.parent);
  }

  // promise.then(...)
  return hasThenProperty(parent);
}

export function getVariableReferences(context: RuleContext<string, []>, node: TSESTree.Node) {
  return (isVariableDeclarator(node) && context.getDeclaredVariables(node)[0].references.slice(1)) || [];
>>>>>>> 609c6dbe
}<|MERGE_RESOLUTION|>--- conflicted
+++ resolved
@@ -49,22 +49,6 @@
   node: TSESTree.Node
 ): node is TSESTree.VariableDeclarator {
   return node && node.type === AST_NODE_TYPES.VariableDeclarator;
-}
-
-export function isRenderFunction(
-  callNode: TSESTree.CallExpression,
-  renderFunctions: string[]
-) {
-  // returns true for `render` and e.g. `customRenderFn`
-  // as well as `someLib.render` and `someUtils.customRenderFn`
-  return renderFunctions.some(name => {
-    return (
-      (isIdentifier(callNode.callee) && name === callNode.callee.name) ||
-      (isMemberExpression(callNode.callee) &&
-        isIdentifier(callNode.callee.property) &&
-        name === callNode.callee.property.name)
-    );
-  });
 }
 
 export function isObjectPattern(
@@ -124,45 +108,6 @@
   );
 }
 
-<<<<<<< HEAD
-export function isArrowFunctionExpression(
-  node: TSESTree.Node
-): node is TSESTree.ArrowFunctionExpression {
-  return node && node.type === 'ArrowFunctionExpression';
-}
-
-function isRenderFunction(
-  callNode: TSESTree.CallExpression,
-  renderFunctions: string[]
-) {
-  return ['render', ...renderFunctions].some(
-    name => isIdentifier(callNode.callee) && name === callNode.callee.name
-  );
-}
-
-export function isRenderVariableDeclarator(
-  node: TSESTree.VariableDeclarator,
-  renderFunctions: string[]
-) {
-  if (node.init) {
-    if (isAwaitExpression(node.init)) {
-      return (
-        node.init.argument &&
-        isRenderFunction(
-          node.init.argument as TSESTree.CallExpression,
-          renderFunctions
-        )
-      );
-    } else {
-      return (
-        isCallExpression(node.init) &&
-        isRenderFunction(node.init, renderFunctions)
-      );
-    }
-  }
-
-  return false;
-=======
 export function isAwaitExpression(
   node: TSESTree.Node
 ): node is TSESTree.AwaitExpression {
@@ -195,5 +140,44 @@
 
 export function getVariableReferences(context: RuleContext<string, []>, node: TSESTree.Node) {
   return (isVariableDeclarator(node) && context.getDeclaredVariables(node)[0].references.slice(1)) || [];
->>>>>>> 609c6dbe
+}
+
+export function isRenderFunction(
+  callNode: TSESTree.CallExpression,
+  renderFunctions: string[]
+) {
+  // returns true for `render` and e.g. `customRenderFn`
+  // as well as `someLib.render` and `someUtils.customRenderFn`
+  return renderFunctions.some(name => {
+    return (
+      (isIdentifier(callNode.callee) && name === callNode.callee.name) ||
+      (isMemberExpression(callNode.callee) &&
+        isIdentifier(callNode.callee.property) &&
+        name === callNode.callee.property.name)
+    );
+  });
+}
+
+export function isRenderVariableDeclarator(
+  node: TSESTree.VariableDeclarator,
+  renderFunctions: string[]
+) {
+  if (node.init) {
+    if (isAwaitExpression(node.init)) {
+      return (
+        node.init.argument &&
+        isRenderFunction(
+          node.init.argument as TSESTree.CallExpression,
+          renderFunctions
+        )
+      );
+    } else {
+      return (
+        isCallExpression(node.init) &&
+        isRenderFunction(node.init, renderFunctions)
+      );
+    }
+  }
+
+  return false;
 }