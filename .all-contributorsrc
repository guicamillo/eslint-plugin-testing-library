--- conflicted
+++ resolved
@@ -347,7 +347,6 @@
       "contributions": [
         "code",
         "test",
-<<<<<<< HEAD
         "doc"
       ]
     },
@@ -357,36 +356,18 @@
       "avatar_url": "https://avatars0.githubusercontent.com/u/8342105?v=4",
       "profile": "https://github.com/jdanil",
       "contributions": [
-=======
->>>>>>> f78720d3
-        "doc"
-      ]
-    },
-    {
-<<<<<<< HEAD
-=======
-      "login": "jdanil",
-      "name": "Josh David",
-      "avatar_url": "https://avatars0.githubusercontent.com/u/8342105?v=4",
-      "profile": "https://github.com/jdanil",
-      "contributions": [
-        "doc"
-      ]
-    },
-    {
->>>>>>> f78720d3
+        "doc"
+      ]
+    },
+    {
       "login": "MichaelDeBoey",
       "name": "Michaël De Boey",
       "avatar_url": "https://avatars3.githubusercontent.com/u/6643991?v=4",
       "profile": "https://michaeldeboey.be",
       "contributions": [
         "code",
-<<<<<<< HEAD
-        "platform"
-=======
         "platform",
         "maintenance"
->>>>>>> f78720d3
       ]
     }
   ],
